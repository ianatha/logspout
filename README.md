# logspout

[![CircleCI](https://img.shields.io/circleci/project/gliderlabs/logspout/release.svg)](https://circleci.com/gh/gliderlabs/logspout)
[![Docker pulls](https://img.shields.io/docker/pulls/gliderlabs/logspout.svg)](https://hub.docker.com/r/gliderlabs/logspout/)
[![IRC Channel](https://img.shields.io/badge/irc-%23gliderlabs-blue.svg)](https://kiwiirc.com/client/irc.freenode.net/#gliderlabs)

> Docker Hub automated builds for `gliderlabs/logspout:latest` and `progrium/logspout:latest` are now pointing to the `release` branch. For `master`, use `gliderlabs/logspout:master`. Individual versions are also available as saved images in [releases](https://github.com/gliderlabs/logspout/releases).

Logspout is a log router for Docker containers that runs inside Docker. It attaches to all containers on a host, then routes their logs wherever you want. It also has an extensible module system.

It's a mostly stateless log appliance. It's not meant for managing log files or looking at history. It is just a means to get your logs out to live somewhere else, where they belong.

For now it only captures stdout and stderr, but a module to collect container syslog is planned.

## Getting logspout

Logspout is a very small Docker container (15.2MB virtual, based on [Alpine](https://github.com/gliderlabs/docker-alpine)). Pull the latest release from the index:

	$ docker pull gliderlabs/logspout:latest

You can also download and load a specific version:

	$ curl -s dl.gliderlabs.com/logspout/v2.tgz | docker load

## Using logspout

#### Route all container output to remote syslog

The simplest way to use logspout is to just take all logs and ship to a remote syslog. Just pass a syslog URI (or several comma separated URIs) as the command. Here we show use of the `tls` encrypted transport option in the URI. Also, we always mount the Docker Unix socket with `-v` to `/var/run/docker.sock`:

	$ docker run --name="logspout" \
		--volume=/var/run/docker.sock:/var/run/docker.sock \
		gliderlabs/logspout \
		syslog+tls://logs.papertrailapp.com:55555

logspout will gather logs from other containers that are started **without the `-t` option** and are configured with a logging driver that works with `docker logs` (`journald` and `json-file`).

To see what data is used for syslog messages, see the [syslog adapter](http://github.com/gliderlabs/logspout/blob/master/adapters) docs.

#### Ignoring specific containers

You can tell logspout to ignore specific containers by setting an environment variable when starting your container, like so:-

    $ docker run -d -e 'LOGSPOUT=ignore' image

Or, by adding a label which you define by setting an environment variable when running logspout:

    $ docker run --name="logspout" \
        -e EXCLUDE_LABEL=logspout.exclude \
        --volume=/var/run/docker.sock:/var/run/docker.sock \
        gliderlabs/logspout
    $ docker run -d --label logspout.exclude=true image

#### Including specific containers

You can tell logspout to only include certain containers by setting filter parameters on the URI:

	$ docker run \
		--volume=/var/run/docker.sock:/var/run/docker.sock \
		gliderlabs/logspout \
		raw://192.168.10.10:5000?filter.name=*_db
		
	$ docker run \
		--volume=/var/run/docker.sock:/var/run/docker.sock \
		gliderlabs/logspout \
		raw://192.168.10.10:5000?filter.id=3b6ba57db54a
		
	$ docker run \
		--volume=/var/run/docker.sock:/var/run/docker.sock \
		gliderlabs/logspout \
		raw://192.168.10.10:5000?filter.sources=stdout%2Cstderr
	
	# Forward logs from containers with both label 'a' starting with 'x', and label 'b' ending in 'y'.
	$ docker run \
		--volume=/var/run/docker.sock:/var/run/docker.sock \
		gliderlabs/logspout \
		raw://192.168.10.10:5000?filter.labels=a:x*%2Cb:*y

Note that you must URL-encode parameter values such as the comma in `filter.sources` and `filter.labels`.

#### Multiple logging destinations

You can route to multiple destinations by comma-separating the URIs:

	$ docker run \
		--volume=/var/run/docker.sock:/var/run/docker.sock \
		gliderlabs/logspout \
		raw://192.168.10.10:5000?filter.name=*_db,syslog+tls://logs.papertrailapp.com:55555?filter.name=*_app

#### Inspect log streams using curl

Using the [httpstream module](http://github.com/gliderlabs/logspout/blob/master/httpstream), you can connect with curl to see your local aggregated logs in realtime. You can do this without setting up a route URI.

	$ docker run -d --name="logspout" \
		--volume=/var/run/docker.sock:/var/run/docker.sock \
		--publish=127.0.0.1:8000:80 \
		gliderlabs/logspout
	$ curl http://127.0.0.1:8000/logs

You should see a nicely colored stream of all your container logs. You can filter by container name and more. You can also get JSON objects, or you can upgrade to WebSocket and get JSON logs in your browser.

See [httpstream module](http://github.com/gliderlabs/logspout/blob/master/httpstream) for all options.

#### Create custom routes via HTTP

Using the [routesapi module](http://github.com/gliderlabs/logspout/blob/master/routesapi) logspout can also expose a `/routes` resource to create and manage routes.

	$ curl $(docker port `docker ps -lq` 8000)/routes \
		-X POST \
		-d '{"source": {"filter": "db", "types": ["stderr"]}, "target": {"type": "syslog", "addr": "logs.papertrailapp.com:55555"}}'

That example creates a new syslog route to [Papertrail](https://papertrailapp.com) of only `stderr` for containers with `db` in their name.

Routes are stored on disk, so by default routes are ephemeral. You can mount a volume to `/mnt/routes` to persist them.

See [routesapi module](http://github.com/gliderlabs/logspout/blob/master/routesapi) for all options.

#### Detecting timeouts in Docker log streams

Logspout relies on the Docker API to retrieve container logs. A failure in the API may cause a log stream to hang. Logspout can detect and restart inactive Docker log streams. Use the environment variable `INACTIVITY_TIMEOUT` to enable this feature. E.g.: `INACTIVITY_TIMEOUT=1m` for a 1-minute threshold.

#### Environment variables

* `DEBUG` - emit debug logs
* `EXCLUDE_LABEL` - exclude logs with a given label
* `INACTIVITY_TIMEOUT` - detect hang in Docker API (default 0)
* `PORT` or `HTTP_PORT` - configure which port to listen on (default 80)
* `RETRY_COUNT` - how many times to retry a broken socket (default 10)
* `ROUTESPATH` - path to routes (default `/mnt/routes`)
* `SYSLOG_DATA` - datum for data field (default `{{.Data}}`)
* `SYSLOG_FORMAT` - syslog format to emit, either `rfc3164` or `rfc5424` (default `rfc5424`)
* `SYSLOG_HOSTNAME` - datum for hostname field (default `{{.Container.Config.Hostname}}`)
* `SYSLOG_PID` - datum for pid field (default `{{.Container.State.Pid}}`)
* `SYSLOG_PRIORITY` - datum for priority field (default `{{.Priority}}`)
* `SYSLOG_STRUCTURED_DATA` - datum for structured data field
* `SYSLOG_TAG` - datum for tag field (default `{{.ContainerName}}+route.Options["append_tag"]`)
* `SYSLOG_TIMESTAMP` - datum for timestamp field (default `{{.Timestamp}}`)

## Modules

The standard distribution of logspout comes with all modules defined in this repository. You can remove or add new modules with custom builds of logspout. Just edit the `modules.go` file and do a `docker build`.

### Builtin modules

 * adapters/raw
 * adapters/syslog
 * transports/tcp
 * transports/tls
 * transports/udp
 * httpstream
 * routesapi

### Third-party modules

 * [logspout-kafka](https://github.com/gettyimages/logspout-kafka)
 * logspout-redis...
 * [logspout-logstash](https://github.com/looplab/logspout-logstash)
<<<<<<< HEAD
 * [logspout-redis-logstash](https://github.com/rtoma/logspout-redis-logstash)

### Loggly support

Use logspout to stream your docker logs to Loggly via the [Loggly syslog endpoint](https://www.loggly.com/docs/streaming-syslog-without-using-files/).  
```
$ docker run --name logspout -d --volume=/var/run/docker.sock:/var/run/docker.sock \
    -e SYSLOG_STRUCTURED_DATA="<Loggly API Key>@41058 tag=\"some tag name\"" \
    gliderlabs/logspout \
    syslog+tcp://logs-01.loggly.com:514
```
=======
 * [logspout-gelf](https://github.com/micahhausler/logspout-gelf) for Graylog
>>>>>>> e3927386

## Contributing

As usual, pull requests are welcome. You can also propose releases by opening a PR against the `release` branch from `master`. Please be sure to bump the version and update `CHANGELOG.md` and include your changelog text in the PR body.

Discuss logspout development with us on Freenode in `#gliderlabs`.

## Sponsor

This project was made possible by [DigitalOcean](http://digitalocean.com) and [Deis](http://deis.io).

## License

BSD
<img src="https://ga-beacon.appspot.com/UA-58928488-2/logspout/readme?pixel" /><|MERGE_RESOLUTION|>--- conflicted
+++ resolved
@@ -59,17 +59,17 @@
 		--volume=/var/run/docker.sock:/var/run/docker.sock \
 		gliderlabs/logspout \
 		raw://192.168.10.10:5000?filter.name=*_db
-		
+
 	$ docker run \
 		--volume=/var/run/docker.sock:/var/run/docker.sock \
 		gliderlabs/logspout \
 		raw://192.168.10.10:5000?filter.id=3b6ba57db54a
-		
+
 	$ docker run \
 		--volume=/var/run/docker.sock:/var/run/docker.sock \
 		gliderlabs/logspout \
 		raw://192.168.10.10:5000?filter.sources=stdout%2Cstderr
-	
+
 	# Forward logs from containers with both label 'a' starting with 'x', and label 'b' ending in 'y'.
 	$ docker run \
 		--volume=/var/run/docker.sock:/var/run/docker.sock \
@@ -155,21 +155,18 @@
  * [logspout-kafka](https://github.com/gettyimages/logspout-kafka)
  * logspout-redis...
  * [logspout-logstash](https://github.com/looplab/logspout-logstash)
-<<<<<<< HEAD
  * [logspout-redis-logstash](https://github.com/rtoma/logspout-redis-logstash)
+ * [logspout-gelf](https://github.com/micahhausler/logspout-gelf) for Graylog
 
 ### Loggly support
 
-Use logspout to stream your docker logs to Loggly via the [Loggly syslog endpoint](https://www.loggly.com/docs/streaming-syslog-without-using-files/).  
+Use logspout to stream your docker logs to Loggly via the [Loggly syslog endpoint](https://www.loggly.com/docs/streaming-syslog-without-using-files/).
 ```
 $ docker run --name logspout -d --volume=/var/run/docker.sock:/var/run/docker.sock \
     -e SYSLOG_STRUCTURED_DATA="<Loggly API Key>@41058 tag=\"some tag name\"" \
     gliderlabs/logspout \
     syslog+tcp://logs-01.loggly.com:514
 ```
-=======
- * [logspout-gelf](https://github.com/micahhausler/logspout-gelf) for Graylog
->>>>>>> e3927386
 
 ## Contributing
 
