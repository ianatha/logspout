package syslog

import (
	"bytes"
	"errors"
	"fmt"
	"log"
	"log/syslog"
	"net"
	"os"
	"strconv"
	"text/template"
	"time"

	"github.com/gliderlabs/logspout/router"
)

const defaultRetryCount = 10

var hostname string
var retryCount uint

func init() {
	hostname, _ = os.Hostname()
	router.AdapterFactories.Register(NewSyslogAdapter, "syslog")

	if count, err := strconv.Atoi(getopt("RETRY_COUNT", strconv.Itoa(defaultRetryCount))); err != nil {
		retryCount = defaultRetryCount
	} else {
		retryCount = uint(count)
	}
}

func getopt(name, dfault string) string {
	value := os.Getenv(name)
	if value == "" {
		value = dfault
	}
	return value
}

// NewSyslogAdapter returnas a configured syslog.Adapter
func NewSyslogAdapter(route *router.Route) (router.LogAdapter, error) {
	transport, found := router.AdapterTransports.Lookup(route.AdapterTransport("udp"))
	if !found {
		return nil, errors.New("bad transport: " + route.Adapter)
	}
	conn, err := transport.Dial(route.Address, route.Options)
	if err != nil {
		return nil, err
	}

	format := getopt("SYSLOG_FORMAT", "rfc5424")
	priority := getopt("SYSLOG_PRIORITY", "{{.Priority}}")
	hostname := getopt("SYSLOG_HOSTNAME", "{{.Container.Config.Hostname}}")
	pid := getopt("SYSLOG_PID", "{{.Container.State.Pid}}")
	tag := getopt("SYSLOG_TAG", "{{.ContainerName}}"+route.Options["append_tag"])
	structuredData := getopt("SYSLOG_STRUCTURED_DATA", "")
	if route.Options["structured_data"] != "" {
		structuredData = route.Options["structured_data"]
	}
	data := getopt("SYSLOG_DATA", "{{.Data}}")
	timestamp := getopt("SYSLOG_TIMESTAMP", "{{.Timestamp}}")

	if structuredData == "" {
		structuredData = "-"
	} else {
		structuredData = fmt.Sprintf("[%s]", structuredData)
	}

	var tmplStr string
	switch format {
	case "rfc5424":
		tmplStr = fmt.Sprintf("<%s>1 %s %s %s %s - %s %s\n",
			priority, timestamp, hostname, tag, pid, structuredData, data)
	case "rfc3164":
		tmplStr = fmt.Sprintf("<%s>%s %s %s[%s]: %s\n",
			priority, timestamp, hostname, tag, pid, data)
	default:
		return nil, errors.New("unsupported syslog format: " + format)
	}
	tmpl, err := template.New("syslog").Parse(tmplStr)
	if err != nil {
		return nil, err
	}
	return &Adapter{
		route:     route,
		conn:      conn,
		tmpl:      tmpl,
		transport: transport,
	}, nil
}

// Adapter streams log output to a connection in the Syslog format
type Adapter struct {
	conn      net.Conn
	route     *router.Route
	tmpl      *template.Template
	transport router.AdapterTransport
}

// Stream sends log data to a connection
func (a *Adapter) Stream(logstream chan *router.Message) {
	for message := range logstream {
		m := &Message{message}
		buf, err := m.Render(a.tmpl)
		if err != nil {
			log.Println("syslog:", err)
			return
		}
		_, err = a.conn.Write(buf)
		if err != nil {
			log.Println("syslog:", err)
			switch a.conn.(type) {
			case *net.UDPConn:
				continue
			default:
				err = a.retry(buf, err)
				if err != nil {
					log.Println("syslog:", err)
					return
				}
			}
		}
	}
}

func (a *Adapter) retry(buf []byte, err error) error {
	if opError, ok := err.(*net.OpError); ok {
		if opError.Temporary() || opError.Timeout() {
			retryErr := a.retryTemporary(buf)
			if retryErr == nil {
				return nil
			}
		}
	}

	return a.reconnect()
}

<<<<<<< HEAD
func (a *SyslogAdapter) retryTemporary(buf []byte) error {
	log.Printf("syslog: retrying tcp up to %v times\n", retryCount)
=======
func (a *Adapter) retryTemporary(buf []byte) error {
	log.Println("syslog: retrying tcp up to 11 times")
>>>>>>> b999145c
	err := retryExp(func() error {
		_, err := a.conn.Write(buf)
		if err == nil {
			log.Println("syslog: retry successful")
			return nil
		}

		return err
	}, retryCount)

	if err != nil {
		log.Println("syslog: retry failed")
		return err
	}

	return nil
}

<<<<<<< HEAD
func (a *SyslogAdapter) reconnect() error {
	log.Printf("syslog: reconnecting up to %v times\n", retryCount)
=======
func (a *Adapter) reconnect() error {
	log.Println("syslog: reconnecting up to 11 times")
>>>>>>> b999145c
	err := retryExp(func() error {
		conn, err := a.transport.Dial(a.route.Address, a.route.Options)
		if err != nil {
			return err
		}

		a.conn = conn
		return nil
	}, retryCount)

	if err != nil {
		log.Println("syslog: reconnect failed")
		return err
	}

	return nil
}

func retryExp(fun func() error, tries uint) error {
	try := uint(0)
	for {
		err := fun()
		if err == nil {
			return nil
		}

		try++
		if try > tries {
			return err
		}

		time.Sleep((1 << try) * 10 * time.Millisecond)
	}
}

// Message extends router.Message for the syslog standard
type Message struct {
	*router.Message
}

// Render transforms the log message using the Syslog template
func (m *Message) Render(tmpl *template.Template) ([]byte, error) {
	buf := new(bytes.Buffer)
	err := tmpl.Execute(buf, m)
	if err != nil {
		return nil, err
	}
	return buf.Bytes(), nil
}

// Priority returns a syslog.Priority based on the message source
func (m *Message) Priority() syslog.Priority {
	switch m.Message.Source {
	case "stdout":
		return syslog.LOG_USER | syslog.LOG_INFO
	case "stderr":
		return syslog.LOG_USER | syslog.LOG_ERR
	default:
		return syslog.LOG_DAEMON | syslog.LOG_INFO
	}
}

// Hostname returns the os hostname
func (m *Message) Hostname() string {
	return hostname
}

// Timestamp returns the message's syslog formatted timestamp
func (m *Message) Timestamp() string {
	return m.Message.Time.Format(time.RFC3339)
}

// ContainerName returns the message's container name
func (m *Message) ContainerName() string {
	return m.Message.Container.Name[1:]
}<|MERGE_RESOLUTION|>--- conflicted
+++ resolved
@@ -138,13 +138,8 @@
 	return a.reconnect()
 }
 
-<<<<<<< HEAD
-func (a *SyslogAdapter) retryTemporary(buf []byte) error {
+func (a *Adapter) retryTemporary(buf []byte) error {
 	log.Printf("syslog: retrying tcp up to %v times\n", retryCount)
-=======
-func (a *Adapter) retryTemporary(buf []byte) error {
-	log.Println("syslog: retrying tcp up to 11 times")
->>>>>>> b999145c
 	err := retryExp(func() error {
 		_, err := a.conn.Write(buf)
 		if err == nil {
@@ -163,13 +158,8 @@
 	return nil
 }
 
-<<<<<<< HEAD
-func (a *SyslogAdapter) reconnect() error {
+func (a *Adapter) reconnect() error {
 	log.Printf("syslog: reconnecting up to %v times\n", retryCount)
-=======
-func (a *Adapter) reconnect() error {
-	log.Println("syslog: reconnecting up to 11 times")
->>>>>>> b999145c
 	err := retryExp(func() error {
 		conn, err := a.transport.Dial(a.route.Address, a.route.Options)
 		if err != nil {
